--- conflicted
+++ resolved
@@ -141,13 +141,8 @@
     dataset = MulensData([time, 20.+time*0., 0.1+time*0,], add_2450000=True)
     model.set_datasets([dataset])
     model.parallax(satellite=False, earth_orbital=True, topocentric=False)
-<<<<<<< HEAD
     return np.testing.assert_almost_equal(
         model.data_magnification[0] / data[:,1], 1.0, decimal=4)
-=======
-    
-    np.testing.assert_almost_equal(model.data_magnification[0] / data[:,1], 1.0, decimal=4)
->>>>>>> ab7735e2
 
 def test_annual_parallax_calculation_2():
     do_annual_parallax_test(SAMPLE_ANNUAL_PARALLAX_FILE_01)
