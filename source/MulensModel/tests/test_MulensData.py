import sys
import unittest
import numpy as np

from astropy.coordinates import SkyCoord
from astropy import units as u

from MulensModel.mulensdata import MulensData


for path in sys.path:
    if path.find("MulensModel/source") > 0:
        MODULE_PATH = "/".join(path.split("/source")[:-1])
SAMPLE_FILE_01 = MODULE_PATH + "/data/phot_ob08092_O4.dat"


def test_file_read():
    '''read sample file and check if values match'''
    data = MulensData(file_name=SAMPLE_FILE_01)

    np.testing.assert_almost_equal(data.time[0], 5264.84100, 
                                   err_msg="time of first line doesn't match")
    
    assert data.mag[-1] == 13.913, "magnitude of the last line doesn't match"

def long_test_HJD_JD_conversion():
    '''test if heliocentric correction is calculated properly'''
    t_jd = np.array([7572.458333])
    t_hjd = np.array([7572.464055])
    mag = 16. + 0. * t_jd
    err = 0.01 + 0. * t_jd
    coords = SkyCoord('18:00:00 -30:00:00', unit=(u.hourangle, u.deg))
    d_jd = MulensData([t_jd, mag, err],  date_fmt="jdprime", coords=coords)
    np.testing.assert_almost_equal(d_jd.hjd-d_jd.time_zeropoint, t_hjd)
    d_hjd =  MulensData([t_hjd, mag, err],  date_fmt="hjdprime", coords=coords)
    np.testing.assert_almost_equal(d_jd.jd-d_jd.time_zeropoint, t_jd)

def test_get_date_zeropoint_1():
    vec = np.array([1., 1.])
    dl = [vec, vec, vec*0.1]
    test_data = MulensData(data_list=dl, date_fmt="jd")
    assert test_data.time_zeropoint == 0.

def test_get_date_zeropoint_2():
    vec = np.array([1., 1.])
    dl = [vec, vec, vec*0.1]
    test_data = MulensData(data_list=dl, date_fmt="hjd")
    assert test_data.time_zeropoint == 0.

def test_get_date_zeropoint_3():
    vec = np.array([1., 1.])
    dl = [vec, vec, vec*0.1]
    test_data = MulensData(data_list=dl, date_fmt="jdprime")
    assert test_data.time_zeropoint == 2450000.

def test_get_date_zeropoint_4():
    vec = np.array([1., 1.])
    dl = [vec, vec, vec*0.1]
    test_data = MulensData(data_list=dl, date_fmt="hjdprime")
    assert test_data.time_zeropoint == 2450000.

def test_get_date_zeropoint_5():
    vec = np.array([1., 1.])
    dl = [vec, vec, vec*0.1]
    test_data = MulensData(data_list=dl, date_fmt="mjd")
    assert test_data.time_zeropoint == 2400000.5
    
def test_data_list_1():
    t = np.array([7500., 7501.])
    m = np.array([21.0, 21.1])
    e = np.array([0.001, 1.000])
    data = MulensData(data_list=[t, m, e], date_fmt="jdprime")
    np.testing.assert_almost_equal(data.time, t, err_msg
                                   ='problem with time vector in MulensData')
    np.testing.assert_almost_equal(data.time_zeropoint, 2450000., 
                                   err_msg='problem with time zeropoint')

class GetDateZeropointBadInput(unittest.TestCase):
    def test_get_date_zeropoint_6(self):
        with self.assertRaises(ValueError):
            vec = np.array([1., 1.])
            dl = [vec, vec, vec*0.1]
            test_data = MulensData(data_list=dl, date_fmt="Potato")
<<<<<<< HEAD
=======

    def test_get_date_zeropoint_7(self):
        with self.assertRaises(ValueError):
            vec = np.array([1., 1.])
            dl = [vec, vec, vec*0.1]
            test_data = MulensData(data_list=dl, date_fmt="J_D")
>>>>>>> 6f3b9336
<|MERGE_RESOLUTION|>--- conflicted
+++ resolved
@@ -81,12 +81,9 @@
             vec = np.array([1., 1.])
             dl = [vec, vec, vec*0.1]
             test_data = MulensData(data_list=dl, date_fmt="Potato")
-<<<<<<< HEAD
-=======
 
     def test_get_date_zeropoint_7(self):
         with self.assertRaises(ValueError):
             vec = np.array([1., 1.])
             dl = [vec, vec, vec*0.1]
             test_data = MulensData(data_list=dl, date_fmt="J_D")
->>>>>>> 6f3b9336
