--- conflicted
+++ resolved
@@ -419,13 +419,8 @@
             datasets: *list* of :py:class:`~MulensModel.mulensdata.MulensData`
                 Datasets to be stored.
 
-<<<<<<< HEAD
             data_ref:
             *int* or :py:class:`~MulensModel.mulensdata.MulensData`, optional
-=======
-            data_ref: *int* or
-            :py:class:`~MulensModel.mulensdata.MulensData`, optional
->>>>>>> 1ed7a41f
                 Reference dataset.
         """
         self._datasets = datasets
@@ -478,7 +473,6 @@
             if topocentric is not None:
                 self._parallax['topocentric'] = topocentric
 
-<<<<<<< HEAD
     def get_parallax(self):
         """
         Returns *dict* that specifies the types of the microlensing parallax
@@ -490,7 +484,7 @@
                 and ``'topocentric'`` returns *bool*.
         """
         return self._parallax
-=======
+
     def _subtract(self, subtract_2450000, subtract_2460000):
         """
         find value of HJD to be subtracted
@@ -520,7 +514,6 @@
         else:
             out = 'Time'
         return out
->>>>>>> 1ed7a41f
 
     def plot_magnification(
             self, times=None, t_range=None, t_start=None, t_stop=None, dt=None,
@@ -679,110 +672,10 @@
         return data
 
     def reset_plot_properties(self):
-<<<<<<< HEAD
-        """resets internal settings for plotting"""
-        self.plot_properties = {}
-
-    def _store_plot_properties(
-            self, color_list=None, marker_list=None, size_list=None,
-            label_list=None, alpha_list=None, zorder_list=None, **kwargs):
-        """
-        Store plot properties for each data set.
-        """
-        if color_list is not None:
-            self.plot_properties['color_list'] = color_list
-        if marker_list is not None:
-            self.plot_properties['marker_list'] = marker_list
-        if size_list is not None:
-            self.plot_properties['size_list'] = size_list
-        if label_list is not None:
-            self.plot_properties['label_list'] = label_list
-        if alpha_list is not None:
-            self.plot_properties['alpha_list'] = alpha_list
-        if zorder_list is not None:
-            self.plot_properties['zorder_list'] = zorder_list
-        if len(kwargs) > 0:
-            self.plot_properties['other_kwargs'] = kwargs
-
-    def _set_plot_kwargs(self, index, show_errorbars=True, bad_data=False):
-        """
-        Set ``**kwargs`` arguments for plotting. If set, use previous values.
-        But new values take precedence.
-
-        Automatically handles (some) differences in keywords for pl.errorbar
-        vs. pl.scatter: fmt/marker, markersize/s
-
-        Parameters :
-            index: *int*
-                index of the dataset for which ``**kwargs`` will be set
-
-            show_errorbars: *boolean*, optional
-                Do you want to see errorbars on the plot? Defaults to *True*.
-
-            bad_data: *boolean*, optional
-                Default is *False* --> set ``**kwargs`` for plotting good data,
-                i.e., *marker*='o', *size*=3. If *True*, then *marker*='x' and
-                *size*=10.
-
-       """
-        # Set different keywords for pl.errorbar vs. pl.scatter
-        if show_errorbars:
-            marker_key = 'fmt'
-            size_key = 'markersize'  # In pl.errorbar(), 'ms' is equivalent.
-        else:
-            marker_key = 'marker'
-            size_key = 's'
-
-        # Create new kwargs dictionary
-        new_kwargs = {}
-
-        # Set defaults
-        if 'color_list' not in self.plot_properties.keys():
-            self.plot_properties['color_list'] = rcParams[
-                'axes.prop_cycle'].by_key()['color']
-            if len(self.datasets) > len(self.plot_properties['color_list']):
-                repeat = int(len(self.datasets) /
-                             len(self.plot_properties['color_list'])) + 1
-                self.plot_properties['color_list'] *= repeat
-                warnings.warn(
-                    'Number of default matplotlib colors is smaller than ' +
-                    'number of datasets and different datasets will be ' +
-                    'shown using the same color. \nSet color_list parameter ' +
-                    'next time.', UserWarning)
-        if not bad_data:
-            new_kwargs[marker_key] = 'o'
-            new_kwargs[size_key] = 3
-        else:
-            new_kwargs[marker_key] = 'x'
-            new_kwargs[size_key] = 10
-
-        # Set custom
-        if len(self.plot_properties) > 0:
-            if 'color_list' in self.plot_properties.keys():
-                new_kwargs['color'] = self.plot_properties['color_list'][index]
-
-            if 'marker_list' in self.plot_properties.keys():
-                new_kwargs[marker_key] = self.plot_properties['marker_list'][
-                    index]
-
-            if 'size_list' in self.plot_properties.keys():
-                new_kwargs[size_key] = self.plot_properties['size_list'][index]
-
-            if 'label_list' in self.plot_properties.keys():
-                new_kwargs['label'] = self.plot_properties['label_list'][index]
-
-            if 'alpha_list' in self.plot_properties.keys():
-                new_kwargs['alpha'] = self.plot_properties['alpha_list'][index]
-
-            if 'zorder_list' in self.plot_properties.keys():
-                new_kwargs['zorder'] = (
-                    self.plot_properties['zorder_list'][index])
-=======
         """
         This function will be **deprecated**.
->>>>>>> 1ed7a41f
-
-        Resets properties of all attached datasets.
+
+        Resets internal plotting properties of all attached datasets.
         """
         warnings.warn('reset_plot_properties() will be deprecated in future',
                       FutureWarning)
@@ -1061,14 +954,10 @@
             t_max = max(t_max, np.max(data.time))
 
         # Plot properties
-<<<<<<< HEAD
-        pl.ylim(delta_mag, -delta_mag)
-=======
         y_lim = np.max([np.abs(y_lim) for y_lim in pl.gca().get_ylim()])
         if y_lim > 1.:
             y_lim = 0.5
         pl.ylim(y_lim, -y_lim)
->>>>>>> 1ed7a41f
         pl.xlim(t_min-subtract, t_max-subtract)
         pl.ylabel('Residuals')
         pl.xlabel(self._subtract_xlabel(subtract_2450000, subtract_2460000))
@@ -1154,21 +1043,12 @@
             y_0 = trajectory.y[index]
             d_x = trajectory.x[index+1] - x_0
             d_y = trajectory.y[index+1] - y_0
-            pl.arrow(x_0, y_0, d_x, d_y, lw=0)
-
-<<<<<<< HEAD
+            color = kwargs.get('color', 'black')
+            pl.arrow(x_0, y_0, d_x, d_y, lw=0, color=color)
+
     def update_caustics(self, epoch=None):
         """
         Updates :py:attr:`~caustics` property for given epoch.
-=======
-            if 'color' in kwargs.keys():
-                color = kwargs['color']
-            else:
-                color = 'black'
-            pl.scatter(
-                trajectory.x[index], trajectory.y[index],
-                marker=(3, 0, alpha-90.*u.deg), s=50, color=color)
->>>>>>> 1ed7a41f
 
         Parameters :
             epoch: *float*
