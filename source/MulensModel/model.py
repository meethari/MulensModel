--- conflicted
+++ resolved
@@ -25,14 +25,8 @@
         :py:class:`~MulensModel.modelparameters.ModelParameters`
             see :py:class:`MulensModel.modelparameters.ModelParameters`
 
-<<<<<<< HEAD
-        2. specify :py:obj:`t_0`, :py:obj:`u_0`, :py:obj:`t_E`
-            (optionally: :py:obj:`rho`, :py:obj:`s`, :py:obj:`q`,
-            :py:obj:`alpha`, or other)
-=======
         :py:obj:`coords`: [*list*, *str*, *astropy.SkyCoords*], optional
             Sky Coordinates of the event.
->>>>>>> c2d5ccfe
 
         ra, dec: *str*, optional
             Sky Coordinates of the event.
