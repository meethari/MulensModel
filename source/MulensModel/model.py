--- conflicted
+++ resolved
@@ -43,16 +43,9 @@
     lens. pi_E assumes NE coordinates (Parallel,Perpendicular
     coordinates are not supported).
     """
-<<<<<<< HEAD
     def __init__(self, t_0=0., u_0=1., t_E=1., rho=None, s=None,
                  q=None, alpha=None, pi_E=None,pi_E_N=None, pi_E_E=None,
                  pi_E_ref=None):
-=======
-    def __init__(self, t_0=None, u_0=None, t_E=None, rho=None, s=None,
-                 q=None, alpha=None):
-        if t_0 is None:
-            raise TypeError('t_0 not provided')
->>>>>>> 6d0855fd
         self.t_0 = t_0
         self._u_0 = u_0
         self.t_E = t_E
