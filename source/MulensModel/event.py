--- conflicted
+++ resolved
@@ -260,7 +260,6 @@
         # Calculate chi^2 given the fit
         chi2_per_point = []
         for (i, dataset) in enumerate(self.datasets):
-<<<<<<< HEAD
             if dataset.input_fmt == "mag":
                 data = dataset.mag
                 err_data = dataset.err_mag
@@ -278,10 +277,7 @@
                 masked_model = self.fit.get_flux(data=dataset)[mask]
                 diff[mask] = dataset.flux[mask] - masked_model
                 err_data[mask] = dataset.err_flux[mask]
-=======
-            (data, err_data) = dataset.data_and_err_in_input_fmt()
-            diff = data - self.fit.get_input_format(data=dataset)
->>>>>>> 5d7d8b2f
+
             chi2_per_point.append((diff/err_data)**2)
 
         return chi2_per_point
