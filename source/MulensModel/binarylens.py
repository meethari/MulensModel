--- conflicted
+++ resolved
@@ -109,11 +109,8 @@
         self._position_z1 = None
         self._position_z2 = None
         self._last_polynomial_input = None
-<<<<<<< HEAD
         self._solver = _solver
-=======
         self._use_planet_frame = True
->>>>>>> 5356ff16
 
     def _calculate_variables(self, source_x, source_y):
         """calculates values of constants needed for polynomial coefficients"""
@@ -255,30 +252,21 @@
 
         np_polyroots = np.polynomial.polynomial.polyroots
         if self._solver == 'numpy':
-            self._polynomial_roots_WM95 = np_polyroots(polynomial)
+            self._polynomial_roots = np_polyroots(polynomial)
         elif self._solver == 'Skowron_and_Gould_12':
             args = polynomial.real.tolist() + polynomial.imag.tolist()
-<<<<<<< HEAD
             try:
                 out = _vbbl_SG12_5(*args)
             except ValueError as err:
                 err2 = "\n\nSwitching from Skowron & Gould 2012 to numpy"
                 warnings.warn(str(err) + err2, UserWarning)
                 self._solver = 'numpy'
-                self._polynomial_roots_WM95 = np_polyroots(polynomial)
+                self._polynomial_roots = np_polyroots(polynomial)
             else:
                 roots = [out[i] + out[i+5] * 1.j for i in range(5)]
-                self._polynomial_roots_WM95 = np.array(roots)
-=======
-            out = _vbbl_SG12_5(*args)
-            roots = [out[i] + out[i+5] * 1.j for i in range(5)]
-            self._polynomial_roots = np.array(roots)
-        elif _solver == 'numpy':
-            self._polynomial_roots = np.polynomial.polynomial.polyroots(
-                                                                    polynomial)
->>>>>>> 5356ff16
-        else:
-            raise ValueError('Unkown solver: {:}'.format(self._solver))
+                self._polynomial_roots = np.array(roots)
+        else:
+            raise ValueError('Unknown solver: {:}'.format(self._solver))
         self._last_polynomial_input = polynomial_input
 
         return self._polynomial_roots
