import sys
import os
import ctypes
import glob
import warnings
import numpy as np
from math import fsum, sqrt

import MulensModel
from MulensModel.utils import Utils


def _try_load(path):
    """XXX"""
    try:
        out = ctypes.cdll.LoadLibrary(path)
    except:
        out = None
    return out

PATH = os.path.join(os.path.dirname(MulensModel.__file__), "VBBL*.so")
PATH = glob.glob(PATH) # XXX - checks on length
if len(PATH) > 0:
    vbbl = _try_load(PATH[0])
else:
    vbbl = None
if vbbl is None:
    MODULE_PATH = os.path.abspath(__file__)
    for i in range(3):
        MODULE_PATH = os.path.dirname(MODULE_PATH)
    PATH = os.path.join(
        MODULE_PATH, 'source', 'VBBL', "VBBinaryLensingLibrary_wrapper.so")
    vbbl = _try_load(PATH)
_vbbl_wrapped = (vbbl is not None)

PATH = os.path.join(os.path.dirname(MulensModel.__file__), "AdaptiveContouring*.so")
PATH = glob.glob(PATH) # XXX - checks on length
if len(PATH) > 0:
    adaptive_contour = _try_load(PATH[0])
else:
    adaptive_contour = None
if adaptive_contour is None:
    MODULE_PATH = os.path.abspath(__file__)
    for i in range(3):
        MODULE_PATH = os.path.dirname(MODULE_PATH)
    PATH = os.path.join(
        MODULE_PATH, 'source', 'AdaptiveContouring',
        "AdaptiveContouring_wrapper.so")
    adaptive_contour = _try_load(PATH)
_adaptive_contouring_wrapped = (adaptive_contour is not None)

if _vbbl_wrapped:
    vbbl.VBBinaryLensing_BinaryMagDark.argtypes = 7 * [ctypes.c_double]
    vbbl.VBBinaryLensing_BinaryMagDark.restype = ctypes.c_double
    _vbbl_binary_mag_dark = vbbl.VBBinaryLensing_BinaryMagDark

    vbbl.VBBL_SG12_5.argtypes = 12 * [ctypes.c_double]
    vbbl.VBBL_SG12_5.restype = np.ctypeslib.ndpointer(
            dtype=ctypes.c_double, shape=(10,))
    _vbbl_SG12_5 = vbbl.VBBL_SG12_5

if not _vbbl_wrapped:
    _solver = 'numpy'
else:
    _solver = 'Skowron_and_Gould_12'

if _adaptive_contouring_wrapped:
    adaptive_contour.Adaptive_Contouring_Linear.argtypes = (
                8 * [ctypes.c_double])
    adaptive_contour.Adaptive_Contouring_Linear.restype = (ctypes.c_double)
    _adaptive_contouring_linear = adaptive_contour.Adaptive_Contouring_Linear


class BinaryLens(object):
    """
    The binary lens equation - its solutions, images, parities,
    magnifications, etc.

    The binary lens equation is a 5th order complex polynomial.

    Attributes :
        mass_1: *float*
            mass of the primary (left-hand object) as a fraction of
            the total mass.

        mass_2: *float*
            mass of the secondary (right-hand object) as a fraction of the
            total mass.

        separation: *float*
            separation between the two bodies as a fraction of the Einstein
            ring.

    Note: mass_1 and mass_2 may be defined as a fraction of some other
    mass than the total mass. This is possible but not recommended -
    make sure you know what you're doing before you start using this
    possibility.

    """
    def __init__(self, mass_1=None, mass_2=None, separation=None):
        self.mass_1 = mass_1
        self.mass_2 = mass_2
        self.separation = separation
        self._total_mass = None
        self._mass_difference = None
        self._position_z1_WM95 = None
        self._position_z2_WM95 = None
        self._last_polynomial_input = None
        self._solver = _solver

    def _calculate_variables(self, source_x, source_y):
        """calculates values of constants needed for polynomial coefficients"""
        self._total_mass = 0.5 * (self.mass_1 + self.mass_2)
        # This is total_mass in WM95 paper.

        self._mass_difference = 0.5 * (self.mass_2 - self.mass_1)
        self._position_z1_WM95 = -0.5 * self.separation + 0.j
        self._position_z2_WM95 = 0.5 * self.separation + 0.j
        self._zeta_WM95 = source_x - self.separation + source_y * 1.j

    def _get_polynomial_WM95(self, source_x, source_y):
        """calculate coefficients of the polynomial"""
        # Calculate constants
        self._calculate_variables(source_x=source_x, source_y=source_y)
        total_m = self._total_mass
        total_m_pow2 = total_m * total_m

        m_diff = self._mass_difference
        m_diff_pow2 = m_diff * m_diff

        pos_z1 = self._position_z1_WM95

        z1_pow2 = pos_z1 * pos_z1
        z1_pow3 = z1_pow2 * pos_z1
        z1_pow4 = z1_pow2 * z1_pow2

        zeta = self._zeta_WM95
        zeta_conj = np.conjugate(zeta)
        zeta_conj_pow2 = zeta_conj * zeta_conj

        # Calculate the coefficients of the 5th order complex polynomial
        coeff_5 = Utils.complex_fsum([z1_pow2, -zeta_conj_pow2])
        coeff_4 = Utils.complex_fsum(
            [-2. * total_m * zeta_conj,
             zeta * zeta_conj_pow2, -2. * m_diff * pos_z1,
             -zeta * z1_pow2])
        coeff_3 = Utils.complex_fsum(
            [4. * total_m * zeta * zeta_conj,
             4. * m_diff * zeta_conj * pos_z1,
             2. * zeta_conj_pow2 * z1_pow2, -2. * z1_pow4])
        coeff_2 = Utils.complex_fsum(
            [4. * total_m_pow2 * zeta,
             4. * total_m * m_diff * pos_z1,
             -4. * m_diff * zeta * zeta_conj * pos_z1,
             -2. * zeta * zeta_conj_pow2 * z1_pow2,
             4. * m_diff * z1_pow3, 2. * zeta * z1_pow4])
        coeff_1 = Utils.complex_fsum(
            [-8. * total_m * m_diff * zeta * pos_z1,
             -4. * m_diff_pow2 * z1_pow2,
             -4. * total_m_pow2 * z1_pow2,
             -4. * total_m * zeta * zeta_conj * z1_pow2,
             -4. * m_diff * zeta_conj * z1_pow3,
             -zeta_conj_pow2 * z1_pow4, z1_pow3 * z1_pow3])
        coeff_0 = Utils.complex_fsum(
            [4. * m_diff_pow2 * zeta,
             4. * total_m * m_diff * pos_z1,
             4. * m_diff * zeta * zeta_conj * pos_z1,
             2. * total_m * zeta_conj * z1_pow2,
             zeta * zeta_conj_pow2 * z1_pow2,
             -2. * m_diff * z1_pow3 - zeta * z1_pow4])
        coeff_0 *= z1_pow2

        # Return the coefficients of the polynomial
        coeffs_list = [coeff_0, coeff_1, coeff_2, coeff_3, coeff_4, coeff_5]
        return np.array(coeffs_list).reshape(6)

    def _get_polynomial_roots_WM95(self, source_x, source_y):
        """roots of the polynomial"""
        polynomial_input = [self.mass_1, self.mass_2, self.separation,
                            source_x, source_y]

        if polynomial_input == self._last_polynomial_input:
            return self._polynomial_roots_WM95

        polynomial = self._get_polynomial_WM95(
            source_x=source_x, source_y=source_y)

<<<<<<< HEAD
        if _solver == 'Skowron_and_Gould_12':
            args = polynomial.real.tolist() + polynomial.imag.tolist()
            out = _vbbl_SG12_5(*args)
            roots = [out[i] + out[i+5] * 1.j for i in range(5)]
            self._polynomial_roots_WM95 = np.array(roots)
        elif _solver == 'numpy':
=======
        if self._solver == 'Skowron_and_Gould_12':
            try:
                out = _vbbl_SG12_5(
                    *(polynomial.real.tolist() + polynomial.imag.tolist()))
                roots = [out[i] + out[i+5] * 1.j for i in range(5)]
            except ValueError as err: # XXX
                err2 = "\nSwitching from Skowron & Gould 2012 to numpy"
                warnings.warn(str(err) + err2, UserWarning)
                self._solver = 'numpy'
            else:
                self._polynomial_roots_WM95 = np.array(roots)
        if self._solver == 'numpy':
>>>>>>> 6edff547
            self._polynomial_roots_WM95 = np.polynomial.polynomial.polyroots(
                                                                    polynomial)
        if self._solver not in ['Skowron_and_Gould_12', 'numpy']:
            raise ValueError('Unkown solver: {:}'.format(self._solver))
        self._last_polynomial_input = polynomial_input

        return self._polynomial_roots_WM95

    def _polynomial_roots_ok_WM95(
            self, source_x, source_y, return_distances=False):
        """verified roots of polynomial i.e. roots of lens equation"""
        roots = self._get_polynomial_roots_WM95(
            source_x=source_x, source_y=source_y)

        component2 = self.mass_1 / np.conjugate(
            roots - self._position_z1_WM95)
        component3 = self.mass_2 / np.conjugate(
            roots - self._position_z2_WM95)
        solutions = self._zeta_WM95 + component2 + component3
        # This backs-up the lens equation.

        out = []
        distances = []
        for (i, root) in enumerate(roots):
            distances_from_root = abs((solutions-root)**2)
            min_distance_arg = np.argmin(distances_from_root)

            if i == min_distance_arg:
                out.append(root)
                distances.append(distances_from_root[min_distance_arg])
            # The values in distances[] are a diagnostic on how good the
            # numerical accuracy is.

        # If the lens equation is solved correctly, there should be
        # either 3 or 5 solutions (corresponding to 3 or 5 images)
        if len(out) not in [3, 5]:
            msg = ("Wrong number of solutions to the lens equation of binary" +
                   " lens.\nGot {:} and expected 3 or 5.\nThe parameters " +
                   "(m1, m2, s, source_x, source_y, solver) are:\n" +
                   "{:} {:} {:} {:} {:}  {:}\n\n" +
                   "Consider using 'point_source_point_lens' method for " +
                   "epochs when the source is very far from the lens. Note " +
                   "that it's different from 'point_source' method.")
            txt = msg.format(
                len(out), repr(self.mass_1), repr(self.mass_2),
                repr(self.separation), repr(source_x), repr(source_y),
                self._solver)

            if self._solver != "Skowron_and_Gould_12":
                txt += (
                    "\n\nYou should switch to using Skowron_and_Gould_12" +
                    " polynomial root solver. It is much more accurate than " +
                    "numpy.polynomial.polynomial.polyroots(). " +
                    "Skowron_and_Gould_12 method is selected in automated " +
                    "way if VBBL is imported properly.")
            else:
                distance = sqrt(source_x**2 + source_y**2)
                if (self.mass_2 > 1.e-6 * self.mass_1 and
                        (distance < 15. or distance < 2. * self.separation)):
                    txt += ("\n\nThis is surprising error - please contact " +
                            "code authors and provide the above error " +
                            "message.")
            txt += "\nMulensModel version: {:}".format(MulensModel.__version__)

            raise ValueError(txt)

        if return_distances:
            return (np.array(out), np.array(distances))
        else:
            return np.array(out)

    def _jacobian_determinant_ok_WM95(self, source_x, source_y):
        """determinants of lens equation Jacobian for verified roots"""
        roots_ok_bar = np.conjugate(self._polynomial_roots_ok_WM95(
                                   source_x=source_x, source_y=source_y))
        # Variable X_bar is conjugate of variable X.
        denominator_1 = self._position_z1_WM95 - roots_ok_bar
        add_1 = self.mass_1 / denominator_1**2
        denominator_2 = self._position_z2_WM95 - roots_ok_bar
        add_2 = self.mass_2 / denominator_2**2
        derivative = add_1 + add_2

        return 1.-derivative*np.conjugate(derivative)

    def _signed_magnification_WM95(self, source_x, source_y):
        """signed magnification for each image separately"""
        return 1. / self._jacobian_determinant_ok_WM95(
                source_x=source_x, source_y=source_y)

    def _point_source_WM95(self, source_x, source_y):
        """calculate point source magnification using Witt & Mao 1995"""
        signed_magnification = self._signed_magnification_WM95(
            source_x=source_x, source_y=source_y)
        return fsum(abs(signed_magnification))

    def _point_source_Witt_Mao_95(self, source_x, source_y):
        """calculate point source magnification using Witt & Mao 1995"""
        return self._point_source_WM95(
                source_x=source_x, source_y=source_y)

    def point_source_magnification(self, source_x, source_y):
        """
        Calculate point source magnification for given position. The
        origin of the coordinate system is at the center of mass and
        both masses are on X axis with higher mass at negative X; this
        means that the higher mass is at (X, Y)=(-s*q/(1+q), 0) and
        the lower mass is at (s/(1+q), 0).

        Parameters :
            source_x: *float*
                X-axis coordinate of the source.

            source_y: *float*
                Y-axis coordinate of the source.

        Returns :
            magnification: *float*
                Point source magnification.
        """
        x_shift = self.separation * (0.5 +
                                     self.mass_2 / (self.mass_1 + self.mass_2))
        # We need to add this because WM95 use geometric center as an origin
        # of their coordinate system.
        return self._point_source_Witt_Mao_95(
                source_x=source_x+x_shift, source_y=source_y)

    def _get_magnification_w_plus(self, source_x, source_y, radius,
                                  magnification_center=None):
        """Evaluates Gould (2008) eq. 7"""
        dx = [1., 0., -1., 0.]
        dy = [0., 1., 0., -1.]
        out = []
        for (i, dxval) in enumerate(dx):
            x = source_x + dxval * radius
            y = source_y + dy[i] * radius
            out.append(self.point_source_magnification(
                                              source_x=x, source_y=y))
        if magnification_center is None:
            magnification_center = self.point_source_magnification(
                                    source_x=source_x, source_y=source_y)
        return 0.25 * fsum(out) - magnification_center

    def _get_magnification_w_times(self, source_x, source_y, radius,
                                   magnification_center=None):
        """Evaluates Gould (2008) eq. 8"""
        shift = radius / sqrt(2.)
        dx = [1., -1., -1., 1.]
        dy = [1., 1., -1., -1.]
        out = []
        for (i, dxval) in enumerate(dx):
            x = source_x + dxval * shift
            y = source_y + dy[i] * shift
            out.append(self.point_source_magnification(
                                              source_x=x, source_y=y))
        if magnification_center is None:
            magnification_center = self.point_source_magnification(
                                    source_x=source_x, source_y=source_y)
        return 0.25 * fsum(out) - magnification_center

    def hexadecapole_magnification(self, source_x, source_y, rho, gamma,
                                   quadrupole=False, all_approximations=False):
        """
        Magnification in hexadecapole approximation of the
        binary-lens/finite-source event - based on `Gould 2008 ApJ
        681, 1593
        <http://adsabs.harvard.edu/abs/2008ApJ...681.1593G>`_.

        For coordinate system convention see
        :py:func:`point_source_magnification()`

        Parameters :
            source_x: *float*
                X-axis coordinate of the source.

            source_y: *float*
                Y-axis coordinate of the source.

            rho: *float*
                Source size relative to Einstein ring radius.

            gamma: *float*
                Linear limb-darkening coefficient in gamma convention.

            quadrupole: *boolean*, optional
                Return quadrupole approximation instead of hexadecapole?
                Default is *False*.

            all_approximations: *boolean*, optional
                Return hexadecapole, quadrupole, and point source
                approximations? Default is *False*.

        Returns :
            magnification: *float* or *sequence* of three *floats*
                Hexadecapole approximation (*float*) by default.
                Quadrupole approximation (*float*) if *quadrupole*
                parameter is *True*. Hexadecapole, quadrupole, and
                point source approximations (*sequence* of three
                *floats*) if *all_approximations* parameter is *True*.
        """
        # In this function, variables named a_* depict magnification.
        if quadrupole and all_approximations:
            raise ValueError('Inconsistent parameters of ' +
                             'BinaryLens.hexadecapole_magnification()')

        a_center = self.point_source_magnification(
            source_x=source_x, source_y=source_y)
        a_rho_half_plus = self._get_magnification_w_plus(
            source_x=source_x, source_y=source_y, radius=0.5*rho,
            magnification_center=a_center)
        a_rho_plus = self._get_magnification_w_plus(
            source_x=source_x, source_y=source_y, radius=rho,
            magnification_center=a_center)

        # This is Gould 2008 eq. 9:
        a_2_rho_square = (16. * a_rho_half_plus - a_rho_plus) / 3.

        # Gould 2008 eq. 6 (part 1/2):
        a_quadrupole = a_center + a_2_rho_square * (1. - 0.2 * gamma)

        # At this point is quadrupole approximation is finished
        if quadrupole:
            return a_quadrupole

        a_rho_times = self._get_magnification_w_times(
            source_x=source_x, source_y=source_y, radius=rho,
            magnification_center=a_center)

        # This is Gould (2008) eq. 9:
        a_4_rho_power4 = 0.5 * (a_rho_plus + a_rho_times) - a_2_rho_square
        # This is Gould (2008) eq. 6 (part 2/2):
        a_add = a_4_rho_power4 * (1. - 11. * gamma / 35.)
        a_hexadecapole = a_quadrupole + a_add

        if all_approximations:
            return (a_hexadecapole, a_quadrupole, a_center)
        else:
            return a_hexadecapole

    def adaptive_contouring_magnification(
            self, source_x, source_y, rho, gamma=None, u_limb_darkening=None,
            accuracy=0.1, ld_accuracy=0.001):
        """
        Binary lens finite source magnification calculated using
        Adaptive Contouring method by `Dominik 2007 MNRAS, 377, 1679
        <http://adsabs.harvard.edu/abs/2007MNRAS.377.1679D>`_

        See also
        `AdaptiveContouring website by Martin Dominik
        <http://star-www.st-and.ac.uk/~md35/Software.html>`_

        For coordinate system convention see
        :py:func:`point_source_magnification()`

        Parameters :
            source_x: *float*
                X-axis coordinate of the source.

            source_y: *float*
                Y-axis coordinate of the source.

            rho: *float*
                Source size relative to Einstein ring radius.

            gamma: *float*, optional
                Linear limb-darkening coefficient in gamma convention.

            u_limb_darkening: *float*
                Linear limb-darkening coefficient in u convention.
                Note that either *gamma* or *u_limb_darkening* can be
                set.  If neither of them is provided then limb
                darkening is ignored.

            accuracy: *float*, optional
                Requested accuracy of the result defined as the sum of
                the area of the squares that determine the contour
                line and the estimated total enclosed area (see sec. 4
                of the paper).  As M. Dominik states: *"this vastly
                overestimates the fractional error, and a suitable
                value should be chosen by testing how its variation
                affects the final results - I recommend starting at
                acc = 0.1."* It significantly affects execution time.

            ld_accuracy: *float*, optional
                Requested limb-darkening accuracy. As M. Dominik
                states: *" Fractional uncertainty for the adaptive
                Simpson integration of the limb-darkening
                profile-related function during application of Green's
                theorem."* It does not addect execution time so can be
                set to very small value.

        Returns :
            magnification: *float*
                Magnification.


        """

        if not _adaptive_contouring_wrapped:
            raise ValueError('Adaptive Contouring was not imported properly')

        if gamma is not None and u_limb_darkening is not None:
            raise ValueError(
                'Only one limb darkening parameters can be set' +
                ' in BinaryLens.adaptive_contouring_magnification()')
        elif gamma is not None:
            gamma = float(gamma)
        elif u_limb_darkening is not None:
            gamma = float(Utils.u_to_gamma(u_limb_darkening))
        else:
            gamma = float(0.0)

        s = float(self.separation)
        q = float(self.mass_2 / self.mass_1)
        # AdaptiveContouring uses different coordinates conventions,
        # so we have to transform the coordinates below.
        x = float(-source_x)
        y = float(-source_y)

        assert accuracy > 0., "adaptive_contouring requires accuracy > 0"
        assert ld_accuracy > 0., "adaptive_contouring requires ld_accuracy > 0"
        # Note that this accuracy is not guaranteed.

        magnification = _adaptive_contouring_linear(
            s, q, x, y, rho, gamma, accuracy, ld_accuracy)

        return magnification

    def vbbl_magnification(self, source_x, source_y, rho,
                           gamma=None, u_limb_darkening=None,
                           accuracy=0.001):
        """
        Binary lens finite source magnification calculated using VBBL
        library that implements advanced contour integration algorithm
        presented by `Bozza 2010 MNRAS, 408, 2188
        <http://adsabs.harvard.edu/abs/2010MNRAS.408.2188B>`_. See
        also `VBBL website by Valerio Bozza
        <http://www.fisica.unisa.it/GravitationAstrophysics/VBBinaryLensing.htm>`_.

        For coordinate system convention see
        :py:func:`point_source_magnification()`

        Parameters :
            source_x: *float*
                X-axis coordinate of the source.

            source_y: *float*
                Y-axis coordinate of the source.

            rho: *float*
                Source size relative to Einstein ring radius.

            gamma: *float*, optional
                Linear limb-darkening coefficient in gamma convention.

            u_limb_darkening: *float*
                Linear limb-darkening coefficient in u convention.
                Note that either *gamma* or *u_limb_darkening* can be
                set.  If neither of them is provided then limb
                darkening is ignored.

            accuracy: *float*, optional
                Requested accuracy of the result.

        Returns :
            magnification: *float*
                Magnification.

        """
        if not _vbbl_wrapped:
            raise ValueError('VBBL was not imported properly')

        if gamma is not None and u_limb_darkening is not None:
            raise ValueError('Only one limb darkening parameters can be set' +
                             ' in BinaryLens.vbbl_magnification()')
        elif gamma is not None:
            u_limb_darkening = float(Utils.gamma_to_u(gamma))
        elif u_limb_darkening is not None:
            u_limb_darkening = float(u_limb_darkening)
        else:
            u_limb_darkening = float(0.0)

        s = float(self.separation)
        q = float(self.mass_2 / self.mass_1)
        x = float(source_x)
        y = float(source_y)
        assert accuracy > 0., (
            "VBBL requires accuracy > 0 e.g. 0.01 or 0.001;" +
            "\n{:} was  provided".format(accuracy))
        # Note that this accuracy is not guaranteed.

        magnification = _vbbl_binary_mag_dark(
            s, q, x, y, rho, u_limb_darkening, accuracy)

        return magnification
        # To get the image positions from VBBL, following C++ code has
        # to be run:
        #  _sols *Images;
        #  Mag=VBBL.BinaryMag(s, q, y1, y2, rho, accuracy, &Images);
        #  for(_curve *c=Images->first; c; c=c->next) {
        #      for(_point *p=c->first; p; p=p->next) {
        #          // Here p->x1 and p->x2 give next point
        #      }
        #  }
        #  delete Images;
        # This code was written for version 1.X. Check if it's the same
        # (maybe simpler) in 2.X.<|MERGE_RESOLUTION|>--- conflicted
+++ resolved
@@ -185,30 +185,21 @@
         polynomial = self._get_polynomial_WM95(
             source_x=source_x, source_y=source_y)
 
-<<<<<<< HEAD
-        if _solver == 'Skowron_and_Gould_12':
+        if self._solver == 'numpy':
+            self._polynomial_roots_WM95 = np.polynomial.polynomial.polyroots(
+                                                                    polynomial)
+        elif self._solver == 'Skowron_and_Gould_12':
             args = polynomial.real.tolist() + polynomial.imag.tolist()
-            out = _vbbl_SG12_5(*args)
-            roots = [out[i] + out[i+5] * 1.j for i in range(5)]
-            self._polynomial_roots_WM95 = np.array(roots)
-        elif _solver == 'numpy':
-=======
-        if self._solver == 'Skowron_and_Gould_12':
             try:
-                out = _vbbl_SG12_5(
-                    *(polynomial.real.tolist() + polynomial.imag.tolist()))
-                roots = [out[i] + out[i+5] * 1.j for i in range(5)]
-            except ValueError as err: # XXX
-                err2 = "\nSwitching from Skowron & Gould 2012 to numpy"
+                out = _vbbl_SG12_5(*args)
+            except ValueError as err:
+                err2 = "\n\nSwitching from Skowron & Gould 2012 to numpy"
                 warnings.warn(str(err) + err2, UserWarning)
                 self._solver = 'numpy'
             else:
+                roots = [out[i] + out[i+5] * 1.j for i in range(5)]
                 self._polynomial_roots_WM95 = np.array(roots)
-        if self._solver == 'numpy':
->>>>>>> 6edff547
-            self._polynomial_roots_WM95 = np.polynomial.polynomial.polyroots(
-                                                                    polynomial)
-        if self._solver not in ['Skowron_and_Gould_12', 'numpy']:
+        else:
             raise ValueError('Unkown solver: {:}'.format(self._solver))
         self._last_polynomial_input = polynomial_input
 
