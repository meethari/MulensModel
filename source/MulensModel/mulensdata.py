import numpy as np
import matplotlib.pyplot as pl
from os.path import basename

from astropy.coordinates import SkyCoord
from astropy import units as u

from MulensModel.utils import Utils
from MulensModel.satelliteskycoord import SatelliteSkyCoord
from MulensModel.coordinates import Coordinates


class MulensData(object):
    """
    A set of photometric measurements for a microlensing event.

    Examples of how to define a MulensData object:
        data = MulensData(file_name=SAMPLE_FILE_01)

        data = MulensData(data_list=[[Dates], [Magnitudes], [Errors]])

    **Parallax calculations assume that the dates supplied are
    BJD_TDB. See** :py:class:`~MulensModel.trajectory.Trajectory`. If
    you aren't using parallax, the time system shouldn't matter as
    long as it is consistent across all MulensData and Model objects.

    Keywords :
        data_list: [*list* of *lists*, *numpy.ndarray*], optional
            columns: Date, Magnitude/Flux, Error

        file_name: *str*, optional
            The path to a file with columns: Date, Magnitude/Flux,
            Err. Loaded using :py:func:`numpy.loadtxt()`. See ``**kwargs``.

        **Either data_list or file_name is required.**

        phot_fmt: *str*
           Specifies whether the photometry is in Magnitudes or Flux
           units. Accepts either 'mag' or 'flux'. Default = 'mag'.

        chi2_fmt: *str*
           Specifies whether the format used for chi^2 calculation
           should be done in Magnitude or Flux spaces. Accepts either
           'mag' or 'flux'. Default is 'flux' because almost always
           the errors are gaussian in flux space.

        coords: *astropy.SkyCoord*, optional
           sky coordinates of the event

        ra, dec: *str*, optional
           sky coordinates of the event

        ephemerides_file: *str*, optional
           Specify the ephemerides of a satellite over the period when
           the data were taken. Will be interpolated as necessary to
           model the satellite parallax effect. See "Instructions on
           getting satellite positions" in MulensModel.README.md

        add_2450000: *boolean*, optional
            Adds 2450000 to the input dates. Useful if the dates
            are supplied as HJD-2450000.

        add_2460000: *boolean*, optional
            Adds 2460000 to the input dates. Useful if the dates
            are supplied as HJD-2460000.

        bandpass: see :obj:`bandpass`

        bad: *boolean np.ndarray*, optional
            Flags for bad data (data to exclude from fitting and
            plotting). Should be the same length as the number of data
            points.

        good: *boolean np.ndarray*, optional
            Flags for good data, should be the same length as the
            number of data points.

<<<<<<< HEAD
        ``**kwargs``: *dict*, optional
            :py:func:`numpy.loadtxt()` keywords.
            Used if *file_name* is provided.

    Attributes :

        flux: *numpy.ndarray*
            The measured brightness in flux units.
=======
        plot_properties: *dict*, optional

            Specify properties for plotting, e.g. color, marker,
            label, and also the show_bad and show_errorbars
            properties. See :py:func:`set_plot_properties()`.

            Note: pyplot functions errorbar() and scatter() are used to
            plot data with errorbars and without them, respectively.
            The type and size of marker are specified using different
            keywords: ('fmt', 'markersize') for errorbar() and
            ('marker', 'size') for scatter(). You can use either convention
            in :py:attr:`plot_properties` and they will be translated
            to appropriate keywords. If there are similar problems with
            other keywords, then they won't be translated unless you
            contact code authors.

            Other special keys :
                show_errorbars: *boolean*, optional
                    Whether or not to show the errorbars for this dataset.

                show_bad: *boolean*, optional
                    Whether or not to plot data points flagged as bad.

        ``**kwargs``
            :py:func:`np.loadtxt()` keywords. Used if *file_name* is provided.
>>>>>>> 1ed7a41f

        err_flux: *numpy.ndarray*
            Uncertainties of *flux* values.

        input_fmt: *str* ('mag', 'flux')
            Input format - same as *phot_fmt* keyword in __init__.

        chi2_fmt: *str* ('mag', 'flux')
            Photometry format used for chi^2 calculations. Default is 'flux'.

        ephemerides_file: *str*
            File with satellite ephemeris.

    """

    def __init__(self, data_list=None, file_name=None,
                 phot_fmt="mag", chi2_fmt="flux",
                 coords=None, ra=None, dec=None,
                 ephemerides_file=None, add_2450000=False,
                 add_2460000=False, bandpass=None, bad=None, good=None,
                 plot_properties=None, **kwargs):

        # Initialize some variables
        self._n_epochs = None
        self._horizons = None
        self._satellite_skycoord = None

        self._init_keys = {'add245': add_2450000, 'add246': add_2460000}
        self._limb_darkening_weights = None
        self.bandpass = bandpass
        self.chi2_fmt = chi2_fmt

        # Set the coords (if applicable)...
        coords_msg = 'Must specify both or neither of ra and dec'
        self._coords = None
        # ...using coords keyword
        if coords is not None:
            self._coords = Coordinates(coords)
        # ...using ra, dec keywords
        if ra is not None:
            if dec is not None:
                self._coords = Coordinates(ra, dec)
            else:
                raise AttributeError(coords_msg)
        else:
            if ra is not None:
                raise AttributeError(coords_msg)

        # Plot properties
        if plot_properties is None:
            plot_properties = {}
        self.plot_properties = plot_properties

        # Import the photometry...
        if data_list is not None and file_name is not None:
            raise ValueError(
                'MulensData cannot be initialized with both data_list and ' +
                'file_name. Choose one or the other.')
        elif data_list is not None:
            # ...from an array
            if len(kwargs) > 0:
                raise ValueError('data_list and kwargs cannot be both set')
            (vector_1, vector_2, vector_3) = list(data_list)
            self._initialize(
                phot_fmt, time=vector_1, brightness=vector_2,
                err_brightness=vector_3, coords=self._coords)
        elif file_name is not None:
            # ...from a file
<<<<<<< HEAD
            usecols = kwargs.pop('usecols', (0, 1, 2))
            (vector_1, vector_2, vector_3) = np.loadtxt(
                fname=file_name, unpack=True, usecols=usecols, **kwargs)
=======
            if 'usecols' not in kwargs:
                kwargs['usecols'] = [0, 1, 2]
            (vector_1, vector_2, vector_3) = np.loadtxt(
                fname=file_name, unpack=True, **kwargs)
>>>>>>> 1ed7a41f
            self._initialize(
                phot_fmt, time=vector_1, brightness=vector_2,
                err_brightness=vector_3, coords=self._coords)

            # check if data label specified, if not use file_name
            if 'label' not in self.plot_properties.keys():
                if file_name is not None:
                    self.plot_properties['label'] = basename(file_name)
                else:
                    self.plot_properties['label'] = 'a dataset'
        else:
            raise ValueError(
                'MulensData cannot be initialized with ' +
                'data_list or file_name')

        if bad is not None and good is not None:
            raise ValueError('Provide bad or good, but not both')
        elif bad is not None:
            self.bad = bad
        elif good is not None:
            self.good = good
        else:
            self.bad = self.n_epochs * [False]

        self._bandpass = None

        # Set up satellite properties (if applicable)
        self.ephemerides_file = ephemerides_file

    def _initialize(self, phot_fmt, time=None, brightness=None,
                    err_brightness=None, coords=None):
        """
        Internal function to import photometric data into the correct
        form using a few numpy ndarrays.

        Parameters:
            phot_fmt - Specifies type of photometry. Either 'flux' or 'mag'.
            time - Date vector of the data
            brightness - vector of the photometric measurements
            err_brightness - vector of the errors in the phot measurements.
            coords - Sky coordinates of the event, optional

        """
        if self._init_keys['add245'] and self._init_keys['add246']:
            raise ValueError(
                'You cannot initialize MulensData with both ' +
                'add_2450000 and add_2460000 being True')

        # Adjust the time vector as necessary.
        if self._init_keys['add245']:
            time += 2450000.
        elif self._init_keys['add246']:
            time += 2460000.

        # Store the time vector
        if time.dtype != np.float64:
            raise TypeError((
                    'time vector in MulensData() must be of ' +
                    'numpy.float64 type, not {:}').format(time.dtype))
        self._time = time
        self._n_epochs = len(time)

        # Check that the number of epochs equals the number of observations
        if ((len(brightness) != self._n_epochs) or
                (len(err_brightness) != self._n_epochs)):
            raise ValueError('input data in MulesData have different lengths')

        # Store the photometry
        self._brightness_input = brightness
        self._brightness_input_err = err_brightness
        self.input_fmt = phot_fmt

        # Create the complementary photometry (mag --> flux, flux --> mag)
        if phot_fmt == "mag":
            self._mag = self._brightness_input
            self._err_mag = self._brightness_input_err
            (self.flux, self.err_flux) = Utils.get_flux_and_err_from_mag(
                mag=self.mag, err_mag=self.err_mag)
        elif phot_fmt == "flux":
            self.flux = self._brightness_input
            self.err_flux = self._brightness_input_err
            self._mag = None
            self._err_mag = None
        else:
            msg = 'unknown brightness format in MulensData'
            raise ValueError(msg)

    @property
    def bad(self):
        """
        *np.ndarray boolean*

        flags marking bad data
        """
        return self._bad

    @bad.setter
    def bad(self, new_value):
        self._bad = new_value
        self._good = np.logical_not(self._bad)

    @property
    def good(self):
        """
        *np.ndarray boolean*

        flags marking good data i.e., opposite to :py:func:`bad`
        """
        return self._good

    @good.setter
    def good(self, new_value):
        self._good = new_value
        self._bad = np.logical_not(self._good)

    @property
    def time(self):
        """
        *np.ndarray*

        vector of dates
        """
        return self._time

    @property
    def mag(self):
        """
        *np.ndarray*

        magnitude vector
        """
        if self._mag is None:
            (self._mag, self._err_mag) = Utils.get_mag_and_err_from_flux(
                flux=self.flux, err_flux=self.err_flux)
        return self._mag

    @property
    def err_mag(self):
        """
        *np.ndarray*

        vector of magnitude errors
        """
        if self._err_mag is None:
            self.mag
        return self._err_mag

    @property
    def coords(self):
        """
        see :py:class:`~MulensModel.coordinates.Coordinates`
        """
        return self._coords

    @coords.setter
    def coords(self, new_value):
        self._coords = Coordinates(new_value)

    @property
    def n_epochs(self):
        """
        *int*

        give total number of epochs (including bad data)
        """
        return self._n_epochs

    def data_and_err_in_input_fmt(self):
        """
        Gives photometry in input format (mag or flux).

        Returns :
            data: *np.ndarray*
                Magnitudes or fluxes

            data_err: *np.ndarray*
                Uncertainties of magnitudes or of fluxes

        """
        if self.input_fmt == "mag":
            data = self.mag
            err_data = self.err_mag
        elif self.input_fmt == "flux":
            data = self.flux
            err_data = self.err_flux
        else:
            raise ValueError('Unrecognized data format: {:}'.format(
                    self.input_fmt))

        return (data, err_data)

    def data_and_err_in_chi2_fmt(self):
        """
        Gives photometry in format used for chi2 calculation
        (flux in most cases, but magnitude possible).

        Returns :
            data: *np.ndarray*
                Magnitudes or fluxes

            data_err: *np.ndarray*
                Uncertainties of magnitudes or of fluxes

        """
        if self.chi2_fmt == "mag":
            data = self.mag
            err_data = self.err_mag
        elif self.chi2_fmt == "flux":
            data = self.flux
            err_data = self.err_flux
        else:
            raise ValueError('Unrecognized data format: {:}'.format(
                    self.chi2_fmt))

        return (data, err_data)

    @property
    def satellite_skycoord(self):
        """
        *Astropy.SkyCoord* object for satellite
        positions at epochs covered by the dataset

        Returns :
            skycoord: *astropy.coordinates.SkyCoord*
                satellite positions at epochs covered by the dataset
        """
        if self.ephemerides_file is None:
            raise ValueError('ephemerides_file is not defined.')

        if self._satellite_skycoord is None:
            satellite_skycoord = SatelliteSkyCoord(
                ephemerides_file=self.ephemerides_file)
            self._satellite_skycoord = satellite_skycoord.get_satellite_coords(
                self._time)

        return self._satellite_skycoord

    @property
    def bandpass(self):
        """
        *String*

        Bandpass of given dataset (primary usage is limb darkening), e.g. 'I'
        or 'V'. Returns *None* if not set.
        """
        return self._bandpass

    @bandpass.setter
    def bandpass(self, value):
        if self._limb_darkening_weights is not None:
            raise ValueError(
                "Limb darkening weights were already set - you" +
                "cannot bandpass now.")
        self._bandpass = value

    def set_limb_darkening_weights(self, weights):
        """
        Save a dictionary of weights that will be used to evaluate the
        limb darkening coefficient. See also
        :py:class:`~MulensModel.limbdarkeningcoeffs.LimbDarkeningCoeffs`

        Parameters :
            weights: *dict*
                A dictionary that specifies weight for each
                bandpass. Keys are *str* and values are *float*, e.g.,
                ``{'I': 1.5, 'V': 1.}`` if the I-band gamma
                limb-darkening coefficient is 1.5-times larger than
                the V-band.

        """
        if self.bandpass is not None:
            raise ValueError(
                "Don't try to run MMulensData.set_limb_darkening_weights() " +
                "after bandpass was provided")
        if not isinstance(weights, dict):
            raise TypeError(
                "MulensData.set_limb_darkening_weights() " +
                "parameter has to be dict, not {:}".format(type(weights)))

        self._limb_darkening_weights = weights

    def plot(self, phot_fmt=None, show_errorbars=None, show_bad=None,
             subtract_2450000=False, subtract_2460000=False,
             model=None, plot_residuals=False, **kwargs):
        """
        Plot the data.

        Uses :py:attr:`plot_properties` to for label, color, etc.
        This settings can be changed by setting ``**kwargs``.

        You can plot in either flux or magnitude space. You can plot
        data in a scale defined by other dataset -- pass *model* argument
        and *model.data_ref* will be used as reference. Instead of plotting
        data themselves, you can also plot the residuals of a *model*.

        Keywords:
            phot_fmt: *string* ('mag', 'flux')
                Whether to plot the data in magnitudes or in flux. Default
                is the same as :py:attr:`input_fmt`.

            show_errorbars: *boolean*
                If show_errorbars is True (default), plots with
                matplotlib.errorbar(). If False, plots with
                matplotlib.scatter().

            show_bad: *boolean*
                If False, bad data are suppressed (default).
                If True, shows points marked as bad
                (:py:obj:`mulensdata.MulensData.bad`) as 'x'

            subtract_2450000, subtract_2460000: *boolean*
                If True, subtracts 2450000 or 2460000 from the time
                axis to get more human-scale numbers. If using it, make
                sure to also set the same settings for all other
                plotting calls (e.g. :py:func:`plot_lc()`).

            model: :py:class:`~MulensModel.model.Model`
                Model used to scale the data or calculate residuals
                (if *plot_residuals* is *True*). If provided, then data are
                scaled to *model.data_ref* dataset.

            plot_residuals: *boolean*
                If *True* then residuals are plotted (*model* is required).
                Default is *False*, i.e., plot the data.

            ``**kwargs``: passed to matplotlib plotting functions.
        """

        if phot_fmt is None:
            phot_fmt = self.input_fmt
        if phot_fmt not in ['mag', 'flux']:
            raise ValueError('wrong value of phot_fmt: {:}'.format(phot_fmt))
        if plot_residuals and model is None:
            raise ValueError(
                    'MulensData.plot() requires model to plot residuals')

        subtract = 0.
        if subtract_2450000:
            if subtract_2460000:
                raise ValueError("subtract_2450000 and subtract_2460000 " +
                                 "cannot be both True")
            subtract = 2450000.
        if subtract_2460000:
            subtract = 2460000.

        if show_errorbars is None:
            show_errorbars = self.plot_properties.get('show_errorbars', True)

        if show_bad is None:
            show_bad = self.plot_properties.get('show_bad', False)

        if model is None:
            (y_value, y_err) = self._get_y_value_y_err(phot_fmt,
                                                       self.flux,
                                                       self.err_flux)
        else:
            if plot_residuals:
                residuals = model.get_residuals(data_ref=model.data_ref,
                                                type=phot_fmt, data=self)
                y_value = residuals[0][0]
                y_err = residuals[1][0]
            else:
                data_ref = model.datasets[model.data_ref]
                f_source_0 = model.fit.flux_of_sources(data_ref)
                f_blend_0 = model.fit.blending_flux(data_ref)
                f_source = model.fit.flux_of_sources(self)
                f_blend = model.fit.blending_flux(self)
                flux = f_source_0 * (self.flux - f_blend) / f_source
                flux += f_blend_0
                err_flux = f_source_0 * self.err_flux / f_source
                (y_value, y_err) = self._get_y_value_y_err(phot_fmt,
                                                           flux, err_flux)

        properties = self._set_plot_properties(
                show_errorbars=show_errorbars, **kwargs)
        properties_bad = self._set_plot_properties(
                show_errorbars=show_errorbars, bad=True, **kwargs)

        time_good = self.time[self.good] - subtract
        time_bad = self.time[self.bad] - subtract

        if show_errorbars:
            pl.errorbar(time_good, y_value[self.good], yerr=y_err[self.good],
                        **properties)
            if show_bad:
                pl.errorbar(time_bad, y_value[self.bad], yerr=y_err[self.bad],
                            **properties_bad)
        else:
            pl.scatter(time_good, y_value[self.good], **properties)
            if show_bad:
                pl.scatter(time_bad, y_value[self.bad], **properties_bad)

        if phot_fmt == 'mag':
            (ymin, ymax) = pl.gca().get_ylim()
            if ymax > ymin:
                pl.gca().invert_yaxis()

    def _get_y_value_y_err(self, phot_fmt, flux, flux_err):
        """
        just calculate magnitudes if needed, or return input otherwise
        """
        if phot_fmt == 'mag':
            return Utils.get_mag_and_err_from_flux(flux, flux_err)
        else:
            return (flux, flux_err)

    def _set_plot_properties(self, show_errorbars=True, bad=False, **kwargs):
        """
        Set plot properties using ``**kwargs`` and
        `py:plot_properties`. kwargs takes precedent.

        Keywords:
            show_errobars: *boolean*
                `True` means plotting done with pl.errorbar. `False`
                means plotting done with pl.scatter.

            bad: *boolean*
                `True` means marker is default to 'x'. `False` means
                marker is default to 'o'.

           ``**kwargs``: *dict*
               Keywords accepted by pl.errorbar or pl.scatter.

        """
        if show_errorbars:
            marker_key = 'fmt'
            size_key = 'markersize'  # In pl.errorbar(), 'ms' is equivalent.
        else:
            marker_key = 'marker'
            size_key = 's'
        marker_keys_all = ['marker', 'fmt']
        size_keys_all = ['markersize', 'ms', 's']

        # Some older versions of matplotlib have problems when both
        # 'fmt' and 'color' are specified. Below we take a list of formats
        # from Notes section of:
        # https://matplotlib.org/api/_as_gen/matplotlib.pyplot.plot.html
        if 'fmt' in kwargs:
            for char in ['b', 'g', 'r', 'c', 'm', 'y', 'k', 'w']:
                if char in kwargs['fmt']:
                    kwargs['fmt'] = kwargs['fmt'].replace(char, "")
                    kwargs['color'] = char

        properties = {}

        # Overwrite dataset settings (i.e., self.plot_properties) with kwargs.
        for dictionary in [self.plot_properties, kwargs]:
            for (key, value) in dictionary.items():
                if key in marker_keys_all:
                    properties[marker_key] = value
                elif key in size_keys_all:
                    properties[size_key] = value
                else:
                    properties[key] = value

        if bad:
            properties[marker_key] = 'x'
        elif marker_key not in properties.keys():
            properties[marker_key] = 'o'

        if size_key not in properties.keys():
            properties[size_key] = 5

        for remove_key in ['show_bad', 'show_errorbars']:
            properties.pop(remove_key, None)

        return properties<|MERGE_RESOLUTION|>--- conflicted
+++ resolved
@@ -75,16 +75,6 @@
             Flags for good data, should be the same length as the
             number of data points.
 
-<<<<<<< HEAD
-        ``**kwargs``: *dict*, optional
-            :py:func:`numpy.loadtxt()` keywords.
-            Used if *file_name* is provided.
-
-    Attributes :
-
-        flux: *numpy.ndarray*
-            The measured brightness in flux units.
-=======
         plot_properties: *dict*, optional
 
             Specify properties for plotting, e.g. color, marker,
@@ -108,9 +98,10 @@
                 show_bad: *boolean*, optional
                     Whether or not to plot data points flagged as bad.
 
-        ``**kwargs``
-            :py:func:`np.loadtxt()` keywords. Used if *file_name* is provided.
->>>>>>> 1ed7a41f
+    Attributes :
+
+        flux: *numpy.ndarray*
+            The measured brightness in flux units.
 
         err_flux: *numpy.ndarray*
             Uncertainties of *flux* values.
@@ -179,16 +170,9 @@
                 err_brightness=vector_3, coords=self._coords)
         elif file_name is not None:
             # ...from a file
-<<<<<<< HEAD
             usecols = kwargs.pop('usecols', (0, 1, 2))
             (vector_1, vector_2, vector_3) = np.loadtxt(
                 fname=file_name, unpack=True, usecols=usecols, **kwargs)
-=======
-            if 'usecols' not in kwargs:
-                kwargs['usecols'] = [0, 1, 2]
-            (vector_1, vector_2, vector_3) = np.loadtxt(
-                fname=file_name, unpack=True, **kwargs)
->>>>>>> 1ed7a41f
             self._initialize(
                 phot_fmt, time=vector_1, brightness=vector_2,
                 err_brightness=vector_3, coords=self._coords)
